--- conflicted
+++ resolved
@@ -37,14 +37,11 @@
     'log_table',
     'log_html',
     'log_chart',
-<<<<<<< HEAD
+    'log_pickle',
+    'get_pickle',
     'log_explainer',
     'log_local_explanations',
     'log_global_explanations',
-=======
-    'log_pickle',
-    'get_pickle',
->>>>>>> 63ffac32
     'concat_experiments_on_channel',
     'extract_project_progress_info',
     'get_channel_columns',
